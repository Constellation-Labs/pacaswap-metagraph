--- conflicted
+++ resolved
@@ -127,36 +127,6 @@
     lastSyncGlobalEpochProgress: EpochProgress,
     currencyOrdinal: SnapshotOrdinal
   ): F[Either[FailedCalculatedState, LiquidityPool]] = {
-<<<<<<< HEAD
-    val fromTokenInfo = swapTokenInfo.primaryTokenInformationUpdated
-    val toTokenInfo = swapTokenInfo.pairTokenInformationUpdated
-
-    val tokenA = if (liquidityPool.tokenA.identifier === fromTokenInfo.identifier) fromTokenInfo else toTokenInfo
-    val tokenB = if (liquidityPool.tokenB.identifier === fromTokenInfo.identifier) fromTokenInfo else toTokenInfo
-    val k = BigInt(tokenA.amount.value) * BigInt(tokenB.amount.value)
-
-    val updatedPool = liquidityPool
-      .focus(_.tokenA)
-      .replace(tokenA)
-      .focus(_.tokenB)
-      .replace(tokenB)
-      .focus(_.k)
-      .replace(k)
-
-    logger
-      .logPoolOperation(
-        operation = "SWAP",
-        beforePool = liquidityPool,
-        afterPool = updatedPool,
-        updateHash = Some(hashedSwapUpdate.hash),
-        additionalInfo = Map(
-          "fromToken" -> fromTokenInfo.identifier.toString,
-          "toToken" -> toTokenInfo.identifier.toString,
-          "grossAmount" -> swapTokenInfo.grossReceived.value.toString,
-          "metagraphId" -> metagraphId.toString,
-          "currencyOrdinal" -> currencyOrdinal.show,
-          "swapTokenInfo" -> swapTokenInfo.toString
-=======
     val expireEpochProgress = getFailureExpireEpochProgress(config, lastSyncGlobalEpochProgress)
     val swapUpdate = hashedSwapUpdate.signed.value
     val fromTokenInfo = swapUpdate.swapFromPair
@@ -178,7 +148,6 @@
             hashedSwapUpdate.hash,
             hashedSwapUpdate.signed
           )
->>>>>>> abaf0189
         )
 
       newTokenBAmount <- PosLong
