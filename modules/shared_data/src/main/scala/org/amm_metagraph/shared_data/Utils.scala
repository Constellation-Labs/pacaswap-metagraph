--- conflicted
+++ resolved
@@ -2,11 +2,7 @@
 
 import cats.MonadThrow
 import cats.effect.Async
-<<<<<<< HEAD
-import cats.syntax.applicativeError.catsSyntaxApplicativeErrorId
-=======
 import cats.syntax.all._
->>>>>>> 2ef91358
 import eu.timepit.refined.types.numeric.PosLong
 import org.amm_metagraph.shared_data.types.DataUpdates.StakingUpdate
 import org.amm_metagraph.shared_data.types.LiquidityPool.{LiquidityPool, TokenInformation}
@@ -27,27 +23,12 @@
     (balance * 10e7).toLong
   }
 
-<<<<<<< HEAD
-  def buildLiquidityPoolUniqueIdentifier[F[_] : Async](maybeTokenAId: Option[Address], maybeTokenBId: Option[Address]): F[String] =
-    (maybeTokenAId, maybeTokenBId) match {
-      case (None, None) =>
-        new IllegalArgumentException("You should provide at least one currency token identifier").raiseError[F, String]
-      case _ =>
-        Async[F].delay {
-          val tokenAId = maybeTokenAId.fold("")(address => address.value.value)
-          val tokenBId = maybeTokenBId.fold("")(address => address.value.value)
-          val sortedSet = SortedSet(tokenAId, tokenBId)
-          sortedSet.mkString("-")
-        }
-    }
-=======
   def buildLiquidityPoolUniqueIdentifier[F[_] : MonadThrow](maybeTokenAId: Option[Address], maybeTokenBId: Option[Address]): F[String] =
     SortedSet(maybeTokenAId, maybeTokenBId)
       .flatten
       .mkString("-")
       .pure[F]
       .ensure(new IllegalArgumentException("You should provide at least one currency token identifier"))(_.nonEmpty)
->>>>>>> 2ef91358
 
   def getUpdatedTokenInformation(
     stakingUpdate: StakingUpdate,
