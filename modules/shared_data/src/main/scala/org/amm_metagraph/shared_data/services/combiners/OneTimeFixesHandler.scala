package org.amm_metagraph.shared_data.services.combiners

import cats.effect.Async
import cats.syntax.all._

import scala.collection.immutable.SortedSet
import scala.util.{Failure, Success}

import io.constellationnetwork.currency.dataApplication.DataState
import io.constellationnetwork.schema.SnapshotOrdinal
import io.constellationnetwork.schema.address.Address
import io.constellationnetwork.schema.swap.CurrencyId

import eu.timepit.refined.auto._
import eu.timepit.refined.types.all.{NonNegLong, PosLong}
import fs2.concurrent.SignallingRef
import monocle.syntax.all._
import org.amm_metagraph.shared_data.loaders.LiquidityPoolLoader
import org.amm_metagraph.shared_data.types.LiquidityPool._
import org.amm_metagraph.shared_data.types.States._
import org.typelevel.log4cats.SelfAwareStructuredLogger
import org.typelevel.log4cats.slf4j.Slf4jLogger

trait OneTimeFixesHandler[F[_]] {
  def handleOneTimeFixesOrdinals(
    oldState: DataState[AmmOnChainState, AmmCalculatedState],
    currentSnapshotOrdinal: SnapshotOrdinal
  ): F[Option[DataState[AmmOnChainState, AmmCalculatedState]]]
}

object OneTimeFixesHandler {
  def make[F[_]: Async](
    currentSnapshotOrdinalR: SignallingRef[F, SnapshotOrdinal]
  ): OneTimeFixesHandler[F] = new OneTimeFixesHandler[F] {

    val logger: SelfAwareStructuredLogger[F] = Slf4jLogger.getLoggerFromName[F](this.getClass.getName)

    val updatePoolsOrdinal: SnapshotOrdinal = SnapshotOrdinal(NonNegLong.unsafeFrom(111700L))
    val flipTokensOrdinal: SnapshotOrdinal = SnapshotOrdinal(NonNegLong.unsafeFrom(112222L))
    val updatePools2Ordinal: SnapshotOrdinal = SnapshotOrdinal(NonNegLong.unsafeFrom(116018L))
    val updatePools3Ordinal: SnapshotOrdinal = SnapshotOrdinal(NonNegLong.unsafeFrom(121013L))
    val updatePools4Ordinal: SnapshotOrdinal = SnapshotOrdinal(NonNegLong.unsafeFrom(122569L))
    val updatePools5Ordinal: SnapshotOrdinal = SnapshotOrdinal(NonNegLong.unsafeFrom(122869L))
    val updatePools6Ordinal: SnapshotOrdinal = SnapshotOrdinal(NonNegLong.unsafeFrom(126824L))
    val updatePools7Ordinal: SnapshotOrdinal = SnapshotOrdinal(NonNegLong.unsafeFrom(127786L))
    val updatePools8Ordinal: SnapshotOrdinal = SnapshotOrdinal(NonNegLong.unsafeFrom(129586L))
<<<<<<< HEAD
=======
    val updatePools9Ordinal: SnapshotOrdinal = SnapshotOrdinal(NonNegLong.unsafeFrom(139337L))
>>>>>>> abaf0189
    val updateUSDCPool: SnapshotOrdinal = SnapshotOrdinal(NonNegLong.unsafeFrom(116115L))

    override def handleOneTimeFixesOrdinals(
      oldState: DataState[AmmOnChainState, AmmCalculatedState],
      currentSnapshotOrdinal: SnapshotOrdinal
    ): F[Option[DataState[AmmOnChainState, AmmCalculatedState]]] =
      if (currentSnapshotOrdinal === updatePoolsOrdinal) {
        updatePoolsAtOrdinal(oldState, "updated-pools.json").flatMap { updatedState =>
          currentSnapshotOrdinalR.set(currentSnapshotOrdinal).as(Some(updatedState))
        }
      } else if (currentSnapshotOrdinal === flipTokensOrdinal) {
        flipPoolTokens(oldState).flatMap { updatedState =>
          currentSnapshotOrdinalR.set(currentSnapshotOrdinal).as(Some(updatedState))
        }
      } else if (currentSnapshotOrdinal === updatePools2Ordinal) {
        updatePoolsAtOrdinal(oldState, "updated-pools-2.json").flatMap { updatedState =>
          currentSnapshotOrdinalR.set(currentSnapshotOrdinal).as(Some(updatedState))
        }
      } else if (currentSnapshotOrdinal === updatePools3Ordinal) {
        updatePoolsAtOrdinal(oldState, "updated-pools-3.json").flatMap { updatedState =>
          currentSnapshotOrdinalR.set(currentSnapshotOrdinal).as(Some(updatedState))
        }
      } else if (currentSnapshotOrdinal === updatePools4Ordinal) {
        updatePoolsAtOrdinal(oldState, "updated-pools-4.json").flatMap { updatedState =>
          currentSnapshotOrdinalR.set(currentSnapshotOrdinal).as(Some(updatedState))
        }
      } else if (currentSnapshotOrdinal === updatePools5Ordinal) {
        updatePoolsAtOrdinal(oldState, "updated-pools-5.json").flatMap { updatedState =>
          currentSnapshotOrdinalR.set(currentSnapshotOrdinal).as(Some(updatedState))
        }
      } else if (currentSnapshotOrdinal === updatePools6Ordinal) {
        updatePoolsAtOrdinal(oldState, "updated-pools-6.json").flatMap { updatedState =>
          currentSnapshotOrdinalR.set(currentSnapshotOrdinal).as(Some(updatedState))
        }
      } else if (currentSnapshotOrdinal === updatePools7Ordinal) {
        updatePoolsAtOrdinal(oldState, "updated-pools-7.json").flatMap { updatedState =>
          currentSnapshotOrdinalR.set(currentSnapshotOrdinal).as(Some(updatedState))
        }
      } else if (currentSnapshotOrdinal === updatePools8Ordinal) {
        updatePoolsAtOrdinal(oldState, "updated-pools-8.json").flatMap { updatedState =>
          currentSnapshotOrdinalR.set(currentSnapshotOrdinal).as(Some(updatedState))
        }
<<<<<<< HEAD
=======
      } else if (currentSnapshotOrdinal === updatePools9Ordinal) {
        updatePoolsAtOrdinal(oldState, "updated-pools-9.json").flatMap { updatedState =>
          currentSnapshotOrdinalR.set(currentSnapshotOrdinal).as(Some(updatedState))
        }
>>>>>>> abaf0189
      } else if (currentSnapshotOrdinal === updateUSDCPool) {
        val usdcPool = CurrencyId(Address("DAG0S16WDgdAvh8VvroR6MWLdjmHYdzAF5S181xh")).some
        val newAmount = PosLong.unsafeFrom(1200116577579L)
        updatePoolAmount(
          oldState,
          usdcPool,
          newAmount
        ).flatMap { updatedState =>
          currentSnapshotOrdinalR.set(currentSnapshotOrdinal).as(Some(updatedState))
        }
      } else {
        none[DataState[AmmOnChainState, AmmCalculatedState]].pure[F]
      }

    private def updatePoolAmount(
      oldState: DataState[AmmOnChainState, AmmCalculatedState],
      poolToken: Option[CurrencyId],
      amount: PosLong
    ): F[DataState[AmmOnChainState, AmmCalculatedState]] =
      poolToken match {
        case None =>
          logger.warn("No pool token provided, returning unchanged state").as(oldState)

        case Some(token) =>
          for {
            _ <- logger.info(s"Starting to update pool token amount for: ${token.value.value.value}")

            currentCalculated = oldState.calculated
            liquidityPoolOps = currentCalculated
              .operations(OperationType.LiquidityPool)
              .asInstanceOf[LiquidityPoolCalculatedState]
            confirmedState = liquidityPoolOps.confirmed

            updatedPools = confirmedState.value.map {
              case (key, liquidityPool) =>
                if (key.contains(token.value.value.value)) {
                  val updatedPool =
                    if (liquidityPool.tokenA.identifier === poolToken) {
                      liquidityPool.copy(tokenA = liquidityPool.tokenA.copy(amount = amount))
                    } else if (liquidityPool.tokenB.identifier === poolToken) {
                      liquidityPool.copy(tokenB = liquidityPool.tokenB.copy(amount = amount))
                    } else {
                      liquidityPool
                    }
                  key -> updatedPool
                } else {
                  key -> liquidityPool
                }
            }

            updatedState = oldState.copy(
              calculated = currentCalculated.copy(
                operations = currentCalculated.operations.updated(
                  OperationType.LiquidityPool,
                  liquidityPoolOps.copy(confirmed = confirmedState.copy(value = updatedPools))
                )
              )
            )

            _ <- logger.debug("Successfully updated pool token amount")
          } yield updatedState
      }

    private def updatePoolsAtOrdinal(
      oldState: DataState[AmmOnChainState, AmmCalculatedState],
      resourcePath: String
    ): F[DataState[AmmOnChainState, AmmCalculatedState]] = for {
      _ <- logger.info("Starting to load the pools to update")
      result <- LiquidityPoolLoader.loadPools(resourcePath) match {
        case Failure(exception) =>
          logger.error(exception)("Error when updating the pools") >>
            oldState.pure[F]
        case Success(pools) =>
          pools.toList.traverse {
            case (_, pool) =>
              buildLiquidityPoolUniqueIdentifier(pool.tokenA.identifier, pool.tokenB.identifier)
                .map(uniquePoolId => (uniquePoolId, pool))
          }.flatMap { poolsWithIds =>
            poolsWithIds.foldM(oldState) {
              case (state, (uniquePoolId, pool)) =>
                val currentCalculated = state.calculated
                val liquidityPoolOps =
                  currentCalculated.operations(OperationType.LiquidityPool).asInstanceOf[LiquidityPoolCalculatedState]
                val confirmedState = liquidityPoolOps.confirmed

                confirmedState.value.get(uniquePoolId.value) match {
                  case Some(liquidityPool) =>
                    val updatedLiquidityPool = liquidityPool.copy(
                      poolShares = pool.poolShares,
                      k = pool.k,
                      tokenA = pool.tokenA,
                      tokenB = pool.tokenB
                    )

                    val updatedConfirmedState = confirmedState
                      .focus(_.value)
                      .modify(_.updated(uniquePoolId.value, updatedLiquidityPool))

                    val updatedLiquidityPoolOps = liquidityPoolOps.copy(confirmed = updatedConfirmedState)

                    val updatedOperations = currentCalculated.operations.updated(
                      OperationType.LiquidityPool,
                      updatedLiquidityPoolOps
                    )

                    val updatedCalculated = currentCalculated.copy(operations = updatedOperations)

                    // Reset onChain and sharedArtifacts as part of the pool update
                    val finalState = state
                      .copy(calculated = updatedCalculated)
                      .focus(_.onChain)
                      .replace(AmmOnChainState.empty)
                      .focus(_.sharedArtifacts)
                      .replace(SortedSet.empty)

                    finalState.pure[F]

                  case None =>
                    Async[F].raiseError(new RuntimeException(s"Pool ${uniquePoolId.value} not found in state"))
                }
            }
          }
      }
      _ <- logger.info("Pools successfully loaded")
    } yield result

    private def flipPoolTokens(
      oldState: DataState[AmmOnChainState, AmmCalculatedState]
    ): F[DataState[AmmOnChainState, AmmCalculatedState]] =
      for {
        _ <- logger.info("Starting to flip the pool tokens")
        usdcMetagraphId = "DAG0S16WDgdAvh8VvroR6MWLdjmHYdzAF5S181xh"
        currentCalculated = oldState.calculated
        liquidityPoolOps =
          currentCalculated.operations(OperationType.LiquidityPool).asInstanceOf[LiquidityPoolCalculatedState]
        confirmedState = liquidityPoolOps.confirmed

        flippedState = confirmedState.copy(
          value = confirmedState.value.map {
            case (key, liquidityPool) =>
              if (key.contains(usdcMetagraphId)) {
                key -> liquidityPool
              } else {
                key -> liquidityPool.copy(
                  tokenA = liquidityPool.tokenB,
                  tokenB = liquidityPool.tokenA
                )
              }
          }
        )

        updatedState = oldState.copy(
          calculated = currentCalculated.copy(
            operations = currentCalculated.operations.updated(
              OperationType.LiquidityPool,
              liquidityPoolOps.copy(confirmed = flippedState)
            )
          )
        )

      } yield updatedState
  }
}<|MERGE_RESOLUTION|>--- conflicted
+++ resolved
@@ -44,10 +44,7 @@
     val updatePools6Ordinal: SnapshotOrdinal = SnapshotOrdinal(NonNegLong.unsafeFrom(126824L))
     val updatePools7Ordinal: SnapshotOrdinal = SnapshotOrdinal(NonNegLong.unsafeFrom(127786L))
     val updatePools8Ordinal: SnapshotOrdinal = SnapshotOrdinal(NonNegLong.unsafeFrom(129586L))
-<<<<<<< HEAD
-=======
     val updatePools9Ordinal: SnapshotOrdinal = SnapshotOrdinal(NonNegLong.unsafeFrom(139337L))
->>>>>>> abaf0189
     val updateUSDCPool: SnapshotOrdinal = SnapshotOrdinal(NonNegLong.unsafeFrom(116115L))
 
     override def handleOneTimeFixesOrdinals(
@@ -90,13 +87,10 @@
         updatePoolsAtOrdinal(oldState, "updated-pools-8.json").flatMap { updatedState =>
           currentSnapshotOrdinalR.set(currentSnapshotOrdinal).as(Some(updatedState))
         }
-<<<<<<< HEAD
-=======
       } else if (currentSnapshotOrdinal === updatePools9Ordinal) {
         updatePoolsAtOrdinal(oldState, "updated-pools-9.json").flatMap { updatedState =>
           currentSnapshotOrdinalR.set(currentSnapshotOrdinal).as(Some(updatedState))
         }
->>>>>>> abaf0189
       } else if (currentSnapshotOrdinal === updateUSDCPool) {
         val usdcPool = CurrencyId(Address("DAG0S16WDgdAvh8VvroR6MWLdjmHYdzAF5S181xh")).some
         val newAmount = PosLong.unsafeFrom(1200116577579L)
