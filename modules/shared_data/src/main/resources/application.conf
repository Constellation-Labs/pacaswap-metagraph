--- conflicted
+++ resolved
@@ -54,13 +54,8 @@
 }
 
 epoch-info {
-<<<<<<< HEAD
-    one-epoch-progress = 258s
-=======
     one-epoch-progress = 720s
-    one-epoch-progress = ${?ONE_EPOCH_PROGRESS}
 
->>>>>>> ed03d200
     days-in-month = 1
 }
 
