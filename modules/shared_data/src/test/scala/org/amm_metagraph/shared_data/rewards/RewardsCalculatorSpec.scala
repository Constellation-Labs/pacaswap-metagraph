--- conflicted
+++ resolved
@@ -571,19 +571,6 @@
     }
 
     whenSuccessF(result.value) { rewards =>
-<<<<<<< HEAD
-      val totalVotingRewards = rewards.voteBasedRewards.values.map(_.toBigDecimal).sum
-      expect(totalVotingRewards == BigDecimal(75000000000000L))
-      val percentageMap =
-        rewards.voteBasedRewards.map { case (address, reward) => address -> reward.toBigDecimal / totalVotingRewards }
-      println(percentageMap)
-      val expectedPercentage = Map(
-        address("DAG7coCMRPJah33MMcfAEZVeB1vYn3vDRe6WqeGU") -> 0.01666666666666666666666666666666667,
-        address("DAG0y4eLqhhXUafeE3mgBstezPTnr8L3tZjAtMWB") -> 0.45,
-        address("DAG0DQPuvVThrHnz66S4V6cocrtpg59oesAWyRMb") -> 0.35,
-        address("DAG6t89ps7G8bfS2WuTcNUAy9Pg8xWqiEHjrrLAZ") -> 0.0666666666666666666666666666666667,
-        address("DAG6kfTqFxLLPLopHqR43CeQrcvJ5k3eXgYSeELt") -> 0.1166666666666666666666666666666667
-=======
       val totalVotingRewards = rewards.getVoteBased.getSum
 
       val result = rewards.getVoteBased.map {
@@ -608,7 +595,6 @@
             case (addressAndType, value) =>
               approximatelyEqual(value.value.value.toDouble, expectedResult(addressAndType).value.value.toDouble, 0.1)
           }
->>>>>>> ed03d200
       )
     }
   }
