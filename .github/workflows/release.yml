--- conflicted
+++ resolved
@@ -193,10 +193,7 @@
 
   deploy-integrationnet:
     if: github.ref_name == 'release/integrationnet'
-<<<<<<< HEAD
-=======
     name: Deploy integrationnet source nodes
->>>>>>> d4b491d1
     runs-on: ubuntu-latest
     needs: [docker,build]
     environment: INTEGRATIONNET
@@ -206,29 +203,16 @@
       - name: Deploy Integrationnet
         uses: "./.github/templates/actions/deploy"
         with:
-<<<<<<< HEAD
-          SSH_NODE_1_HOST: ${{ secrets.SSH_HOST_INTNET_1 }}
-          SSH_NODE_1_USER: ${{ secrets.SSH_USER_INTNET_1 }}
-          SSH_NODE_2_HOST: ${{ secrets.SSH_HOST_INTNET_2 }}
-          SSH_NODE_2_USER: ${{ secrets.SSH_USER_INTNET_2 }}
-          SSH_NODE_3_HOST: ${{ secrets.SSH_HOST_INTNET_3 }}
-          SSH_NODE_3_USER: ${{ secrets.SSH_USER_INTNET_3 }}
-=======
           SSH_NODE_1_HOST: ${{ secrets.SSH_NODE_1_HOST }}
           SSH_NODE_1_USER: ${{ secrets.SSH_NODE_1_USER }}
           SSH_NODE_2_HOST: ${{ secrets.SSH_NODE_2_HOST }}
           SSH_NODE_2_USER: ${{ secrets.SSH_NODE_2_USER }}
           SSH_NODE_3_HOST: ${{ secrets.SSH_NODE_3_HOST }}
           SSH_NODE_3_USER: ${{ secrets.SSH_NODE_3_USER }}
->>>>>>> d4b491d1
 
           SSH_HOST_MONITORING: ${{ secrets.SSH_HOST_MONITORING }}
           SSH_USER_MONITORING: ${{ secrets.SSH_USER_MONITORING }}
           MONITORING_PROJECT_DIRECTORY: ${{ secrets.MONITORING_PROJECT_DIRECTORY }}
 
-<<<<<<< HEAD
-          SSH_PRIVATE_KEY: ${{ secrets.SSH_PRIVATE_KEY_INTNET }}
-=======
           SSH_PRIVATE_KEY: ${{ secrets.SSH_PRIVATE_KEY }}
->>>>>>> d4b491d1
           DEPLOYED_VERSION: ${{ needs.build.outputs.release_tag }}